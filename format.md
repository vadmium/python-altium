--- conflicted
+++ resolved
@@ -104,17 +104,9 @@
             * 0–7: Red
             * 8–15: Green
             * 16–23: Blue
-<<<<<<< HEAD
-* Decimal numbers with fractional part (eParameterType_Float):
-    `|ENDANGLE=360.000`
-* Boolean (eParameterType_Boolean): `|ISHIDDEN=T|PARTIDLOCKED=F`
-* Co-ordinate pairs (points): `|LOCATION.X=200|LOCATION.Y=100`
-=======
 * Decimal numbers with fractional part: `|ENDANGLE=360.000`
 * Boolean: `|ISHIDDEN=T|PARTIDLOCKED=F`
-* Co-ordinate pairs (points): `|LOCATION.X=200|LOCATION.Y=100`.
-    The _y_ values increase from bottom to top.
->>>>>>> 409bf22c
+* Co-ordinate pairs (points): `|LOCATION.X=200|LOCATION.Y=100`
 * Lists:
     `|FONTIDCOUNT=2|SIZE1=10|FONTNAME1=`. . .`|SIZE2=10|FONTNAME2=`. . .
 * Co-ordinate lists: `|LOCATIONCOUNT=2|X1=100|Y1=100|X2=200|Y2=100`
@@ -420,13 +412,6 @@
         but the text objects themselves already indicate the orientation.
     * `|FONTNAME`_n_`=Times New Roman`
 * `|USEMBCS=T|ISBOC=T|HOTSPOTGRIDON=T|HOTSPOTGRIDON=T|HOTSPOTGRIDSIZE`
-<<<<<<< HEAD
-* `|SHEETSTYLE`: Dimensions tend to be slightly smaller than the actual
-    paper size
-    * 0 (default): “A4”, 1150 × 760
-    * 1: “A3”, 1550 × 1150
-    * 5: “A”, 950 × 760
-=======
 * `|SHEETSTYLE`: Selects a metric or imperial (ANSI?) paper size.
     The drawing area (size of the grid rectangle) is given below,
     and tends to be slightly smaller than the corresponding
@@ -438,7 +423,6 @@
     * 6: “B”
     * 7: “C”
     * Letter (= ANSI A?), Legal, Tabloid (= ANSI B?), OrCAD A–E (?)
->>>>>>> 409bf22c
 * `|SYSTEMFONT=1`: Presumably a font number to use as a default
 * `|BORDERON=T`
 * `|TITLEBLOCKON=T`:
